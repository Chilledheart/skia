/*
 * Copyright 2018 Google, LLC
 *
 * Use of this source code is governed by a BSD-style license that can be
 * found in the LICENSE file.
 */

#include "include/codec/SkCodec.h"
#include "include/core/SkBitmap.h"
#include "include/core/SkData.h"

bool FuzzIncrementalImageDecode(sk_sp<SkData> bytes) {
    auto codec = SkCodec::MakeFromData(bytes);
    if (!codec) {
        return false;
    }

    SkBitmap bm;
    if (!bm.tryAllocPixels(codec->getInfo())) {
        // May fail in memory-constrained fuzzing environments
        return false;
    }

    auto result = codec->startIncrementalDecode(bm.info(), bm.getPixels(), bm.rowBytes());
    if (result != SkCodec::kSuccess) {
        return false;
    }

    // Deliberately uninitialized to verify that incrementalDecode initializes it when it
    // returns kIncompleteInput or kErrorInInput.
    int rowsDecoded;
    result = codec->incrementalDecode(&rowsDecoded);
    switch (result) {
        case SkCodec::kIncompleteInput:
        case SkCodec::kErrorInInput:
            if (rowsDecoded < bm.height()) {
                void* dst = SkTAddOffset<void>(bm.getPixels(), rowsDecoded * bm.rowBytes());
                sk_bzero(dst, (bm.height() - rowsDecoded) * bm.rowBytes());
            }
            return true; // decoded a partial image
         case SkCodec::kSuccess:
            return true;
         default:
            return false;
    }
}

#if defined(IS_FUZZING_WITH_LIBFUZZER)
extern "C" int LLVMFuzzerTestOneInput(const uint8_t *data, size_t size) {
    if (size > 10240) {
<<<<<<< HEAD
        return size;
=======
        return 0;
>>>>>>> 05da783f
    }
    auto bytes = SkData::MakeWithoutCopy(data, size);
    FuzzIncrementalImageDecode(bytes);
    return 0;
}
#endif<|MERGE_RESOLUTION|>--- conflicted
+++ resolved
@@ -48,11 +48,7 @@
 #if defined(IS_FUZZING_WITH_LIBFUZZER)
 extern "C" int LLVMFuzzerTestOneInput(const uint8_t *data, size_t size) {
     if (size > 10240) {
-<<<<<<< HEAD
-        return size;
-=======
         return 0;
->>>>>>> 05da783f
     }
     auto bytes = SkData::MakeWithoutCopy(data, size);
     FuzzIncrementalImageDecode(bytes);
